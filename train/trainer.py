--- conflicted
+++ resolved
@@ -192,7 +192,6 @@
             )
 
             if config.use_wandb:
-<<<<<<< HEAD
                 # Log overall metrics
                 metrics = {
                     "train/loss": float(step_output.loss),
@@ -204,20 +203,6 @@
 
                 wandb.log(metrics, step=global_step)
 
-            # Update progress bar with more detailed loss info
-=======
-                wandb.log(
-                    {
-                        "train/loss": float(step_output.loss),
-                        "train/base_loss": float(step_output.base_loss),
-                        "train/semantic_loss": float(step_output.semantic_loss),
-                        "train/learning_rate": step_output.lr,
-                        "epoch": epoch,
-                    },
-                    step=global_step,
-                )
-
->>>>>>> 8f29fb99
             progress_bar.set_postfix(
                 loss=f"lm={step_output.base_loss:.4f},codes={step_output.semantic_loss:.4f}",
                 lr=f"{step_output.lr:.2e}",
@@ -231,13 +216,10 @@
                         "val/loss": float(val_metrics["loss"]),
                         "val/base_loss": float(val_metrics["base_loss"]),
                         "val/semantic_loss": float(val_metrics["semantic_loss"]),
-<<<<<<< HEAD
                         **{
                             f"val/codebook_{i+1}_loss": loss
                             for i, loss in enumerate(val_metrics["codebook_losses"])
                         },
-=======
->>>>>>> 8f29fb99
                     },
                     step=global_step,
                 )
